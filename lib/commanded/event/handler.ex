defmodule Commanded.Event.Handler do
  use Commanded.EventStore
  use GenServer
  require Logger

  alias Commanded.Event.Handler
  alias Commanded.EventStore.RecordedEvent
  
  @type domain_event :: struct
  @type metadata :: struct
  @type subscribe_from :: :origin | :current | non_neg_integer

  @doc """
  Event handler behaviour to handle a domain event and its metadata
  """
  @callback handle(domain_event, metadata) :: :ok | {:error, reason :: atom}

  defstruct [
    handler_name: nil,
    handler_module: nil,
    last_seen_event_id: nil,
    subscribe_from: nil,
  ]

  def start_link(handler_name, handler_module, opts \\ []) do
    GenServer.start_link(__MODULE__, %Handler{
      handler_name: handler_name,
      handler_module: handler_module,
      subscribe_from: opts[:start_from] || :origin,
    })
  end

  def init(%Handler{} = state) do
    GenServer.cast(self, {:subscribe_to_events})
    {:ok, state}
  end

<<<<<<< HEAD
  def handle_cast({:subscribe_to_events}, %Handler{handler_name: handler_name} = state) do
    {:ok, _} = @event_store.subscribe_to_all_streams(handler_name, self)
=======
  def handle_cast({:subscribe_to_events}, %Handler{handler_name: handler_name, subscribe_from: subscribe_from} = state) do
    {:ok, _} = EventStore.subscribe_to_all_streams(handler_name, self, subscribe_from)
>>>>>>> bbc41f97
    {:noreply, state}
  end

  def handle_info({:events, events, subscription}, state) do
    Logger.debug(fn -> "event handler received events: #{inspect events}" end)

    state = Enum.reduce(events, state, fn (event, state) ->
      event_id = extract_event_id(event)
      data = extract_data(event)
      metadata = extract_metadata(event)

      case handle_event(event_id, data, metadata, state) do
        :ok -> confirm_receipt(state, subscription, event_id)
        {:error, :already_seen_event} -> state
      end
    end)

    {:noreply, state}
  end

  defp extract_event_id(%RecordedEvent{event_id: event_id}), do: event_id
  defp extract_data(%RecordedEvent{data: data}), do: data
  defp extract_metadata(%RecordedEvent{event_id: event_id, metadata: metadata, created_at: created_at}) do
    Map.merge(%{event_id: event_id, created_at: created_at}, metadata)
  end

  # ignore already seen events
  defp handle_event(event_id, _data, _metadata, %Handler{last_seen_event_id: last_seen_event_id}) when not is_nil(last_seen_event_id) and event_id <= last_seen_event_id do
    Logger.debug(fn -> "event handler has already seen event id: #{inspect event_id}" end)
    {:error, :already_seen_event}
  end

  # delegate event to handler module
  defp handle_event(_event_id, data, metadata, %Handler{handler_module: handler_module}) do
    handler_module.handle(data, metadata)
  end

  # confirm receipt of event
  defp confirm_receipt(state, subscription, event_id) do
    Logger.debug(fn -> "event handler confirming receipt of event: #{event_id}" end)

    send(subscription, {:ack, event_id})

    %Handler{state | last_seen_event_id: event_id}
  end
end<|MERGE_RESOLUTION|>--- conflicted
+++ resolved
@@ -35,13 +35,8 @@
     {:ok, state}
   end
 
-<<<<<<< HEAD
-  def handle_cast({:subscribe_to_events}, %Handler{handler_name: handler_name} = state) do
-    {:ok, _} = @event_store.subscribe_to_all_streams(handler_name, self)
-=======
   def handle_cast({:subscribe_to_events}, %Handler{handler_name: handler_name, subscribe_from: subscribe_from} = state) do
-    {:ok, _} = EventStore.subscribe_to_all_streams(handler_name, self, subscribe_from)
->>>>>>> bbc41f97
+    {:ok, _} = @event_store.subscribe_to_all_streams(handler_name, self, subscribe_from)
     {:noreply, state}
   end
 
@@ -84,7 +79,7 @@
     Logger.debug(fn -> "event handler confirming receipt of event: #{event_id}" end)
 
     send(subscription, {:ack, event_id})
-
+ 
     %Handler{state | last_seen_event_id: event_id}
   end
 end