defmodule Commanded.ProcessManagers.ProcessRouter do
  @moduledoc false

  use GenServer
  use Commanded.Registration

  require Logger

  alias Commanded.Event.Upcast
  alias Commanded.EventStore
  alias Commanded.EventStore.RecordedEvent
  alias Commanded.ProcessManagers.FailureContext
  alias Commanded.ProcessManagers.ProcessManagerInstance
  alias Commanded.ProcessManagers.ProcessRouter
  alias Commanded.ProcessManagers.Supervisor
  alias Commanded.Subscriptions

  defmodule State do
    @moduledoc false

    defstruct [
      :command_dispatcher,
      :consistency,
      :event_timeout,
      :idle_timeout,
      :process_manager_name,
      :process_manager_module,
      :subscribe_from,
      :supervisor,
      :subscription,
      :subscription_ref,
      :last_seen_event,
      :process_event_timer,
      process_managers: %{},
      pending_acks: %{},
      pending_events: []
    ]
  end

  def start_link(process_manager_name, process_manager_module, command_dispatcher, opts \\ []) do
    name = {ProcessRouter, process_manager_name}

    state = %State{
      process_manager_name: process_manager_name,
      process_manager_module: process_manager_module,
      command_dispatcher: command_dispatcher,
      consistency: opts[:consistency] || :eventual,
      subscribe_from: opts[:start_from] || :origin,
      event_timeout: opts[:event_timeout],
      idle_timeout: opts[:idle_timeout] || :infinity
    }

    Registration.start_link(name, __MODULE__, state)
  end

  def init(%State{} = state) do
    :ok = register_subscription(state)
    :ok = GenServer.cast(self(), :subscribe_to_events)

    {:ok, state}
  end

  @doc """
  Acknowledge successful handling of the given event by a process manager instance
  """
  def ack_event(process_router, %RecordedEvent{} = event, instance) do
    GenServer.cast(process_router, {:ack_event, event, instance})
  end

  @doc false
  def process_instance(process_router, process_uuid) do
    GenServer.call(process_router, {:process_instance, process_uuid})
  end

  @doc false
  def process_instances(process_router) do
    GenServer.call(process_router, :process_instances)
  end

  @doc false
  def handle_call(:process_instances, _from, %State{} = state) do
    %State{process_managers: process_managers} = state

    reply = Enum.map(process_managers, fn {process_uuid, pid} -> {process_uuid, pid} end)

    {:reply, reply, state}
  end

  @doc false
  def handle_call({:process_instance, process_uuid}, _from, %State{} = state) do
    %State{process_managers: process_managers} = state

    reply =
      case Map.get(process_managers, process_uuid) do
        nil -> {:error, :process_manager_not_found}
        process_manager -> process_manager
      end

    {:reply, reply, state}
  end

  @doc false
  def handle_cast({:ack_event, event, instance}, %State{} = state) do
    %State{pending_acks: pending_acks} = state
    %RecordedEvent{event_number: event_number} = event

    state =
      case pending_acks |> Map.get(event_number, []) |> List.delete(instance) do
        [] ->
          # Enqueue a message to continue processing any pending events
          GenServer.cast(self(), :process_pending_events)

          state = %State{state | pending_acks: Map.delete(pending_acks, event_number)}

          # no pending acks so confirm receipt of event
          confirm_receipt(event, state)

        pending ->
          # pending acks, don't ack event but wait for outstanding instances
          %State{state | pending_acks: Map.put(pending_acks, event_number, pending)}
      end

    {:noreply, state}
  end

  @doc false
  def handle_cast(:subscribe_to_events, %State{} = state) do
    {:noreply, subscribe_to_all_streams(state)}
  end

  @doc false
  def handle_cast(:process_pending_events, %State{pending_events: []} = state),
    do: {:noreply, state}

  @doc false
  def handle_cast(:process_pending_events, %State{} = state) do
    %State{pending_events: [event | pending_events]} = state

    case length(pending_events) do
      0 ->
        :ok

      1 ->
        Logger.debug(fn -> describe(state) <> " has 1 pending event to process" end)

      count ->
        Logger.debug(fn -> describe(state) <> " has #{count} pending events to process" end)
    end

    case handle_event(event, state) do
      %State{} = state -> {:noreply, %State{state | pending_events: pending_events}}
      reply -> reply
    end
  end

  @doc false
  # Subscription to event store has successfully subscribed, init process router
  def handle_info({:subscribed, subscription}, %State{subscription: subscription} = state) do
    Logger.debug(fn -> describe(state) <> " has successfully subscribed to event store" end)

<<<<<<< HEAD
    %State{command_dispatcher: command_dispatcher} = state

    {:ok, supervisor} = Supervisor.start_link(command_dispatcher, self())
=======
    {:ok, supervisor} = Supervisor.start_link()
>>>>>>> f641e06f

    {:noreply, %State{state | supervisor: supervisor}}
  end

  @doc false
  def handle_info({:events, events}, %State{} = state) do
    Logger.debug(fn -> describe(state) <> " received #{length(events)} event(s)" end)

    %State{pending_events: pending_events} = state

    unseen_events =
      events
      |> Enum.reject(&event_already_seen?(&1, state))
      |> Upcast.upcast_event_stream()

    state =
      case {pending_events, unseen_events} do
        {[], []} ->
          # no pending or unseen events, so state is unmodified
          state

        {[], _} ->
          # no pending events, but some unseen events so start processing them
          GenServer.cast(self(), :process_pending_events)

          %State{state | pending_events: unseen_events}

        {_, _} ->
          # already processing pending events, append the unseen events so they are processed afterwards
          %State{state | pending_events: pending_events ++ unseen_events}
      end

    {:noreply, state}
  end

  @doc false
  # Shutdown process manager when processing an event has taken too long.
  def handle_info({:event_timeout, event_number}, %State{} = state) do
    %State{pending_acks: pending_acks, event_timeout: event_timeout} = state

    case Map.get(pending_acks, event_number, []) do
      [] ->
        {:noreply, state}

      _pending ->
        Logger.error(fn ->
          describe(state) <>
            " has taken longer than " <>
            inspect(event_timeout) <>
            "ms to process event #" <> inspect(event_number) <> " and is now stopping"
        end)

        {:stop, :event_timeout, state}
    end
  end

  @doc false
  # Stop process manager when event store subscription process terminates.
  def handle_info(
        {:DOWN, ref, :process, pid, reason},
        %State{subscription_ref: ref, subscription: pid} = state
      ) do
    Logger.debug(fn -> describe(state) <> " subscription DOWN due to: #{inspect(reason)}" end)

    {:stop, reason, state}
  end

  @doc false
  # Remove a process manager instance that has stopped with a normal exit reason.
  def handle_info({:DOWN, _ref, :process, pid, :normal}, %State{} = state) do
    %State{process_managers: process_managers} = state

    state = %State{state | process_managers: remove_process_manager(process_managers, pid)}

    {:noreply, state}
  end

  @doc false
  # Stop process router when a process manager instance terminates abnormally.
  def handle_info({:DOWN, _ref, :process, _pid, reason}, %State{} = state) do
    Logger.warn(fn -> describe(state) <> " is stopping due to: #{inspect(reason)}" end)

    {:stop, reason, state}
  end

  # Register this process manager as a subscription with the given consistency
  defp register_subscription(%State{} = state) do
    %State{consistency: consistency, process_manager_name: name} = state

    Subscriptions.register(name, consistency)
  end

  defp subscribe_to_all_streams(%State{} = state) do
    %State{process_manager_name: process_manager_name, subscribe_from: subscribe_from} = state

    {:ok, subscription} =
      EventStore.subscribe_to(:all, process_manager_name, self(), subscribe_from)

    subscription_ref = Process.monitor(subscription)

    %State{state | subscription: subscription, subscription_ref: subscription_ref}
  end

  # Ignore already seen event
  defp event_already_seen?(
         %RecordedEvent{event_number: event_number},
         %State{last_seen_event: last_seen_event}
       ) do
    not is_nil(last_seen_event) and event_number <= last_seen_event
  end

  defp handle_event(%RecordedEvent{} = event, %State{} = state) do
    %RecordedEvent{data: data} = event
    %State{process_manager_module: process_manager_module} = state

    try do
      case process_manager_module.interested?(data) do
        {:start, process_uuid} ->
          Logger.debug(fn -> describe(state) <> " is interested in event " <> describe(event) end)

          process_uuid
          |> List.wrap()
          |> Enum.reduce(state, fn process_uuid, state ->
            {process_instance, state} = start_or_continue_process_manager(process_uuid, state)

            delegate_event(process_instance, event, state)
          end)

        {:start!, process_uuid} ->
          Logger.debug(fn -> describe(state) <> " is interested in event " <> describe(event) end)

          {state, process_instances} =
            process_uuid
            |> List.wrap()
            |> Enum.reduce({state, []}, fn process_uuid, {state, process_instances} ->
              {process_instance, state} = start_or_continue_process_manager(process_uuid, state)

              if ProcessManagerInstance.new?(process_instance) do
                {state, [process_instance | process_instances]}
              else
                throw(
                  handle_routing_error(
                    {:error, {:start!, :process_already_started}},
                    event,
                    state
                  )
                )
              end
            end)

          process_instances
          |> Enum.reverse()
          |> Enum.reduce(state, &delegate_event(&1, event, &2))

        {:continue, process_uuid} ->
          Logger.debug(fn -> describe(state) <> " is interested in event " <> describe(event) end)

          process_uuid
          |> List.wrap()
          |> Enum.reduce(state, fn process_uuid, state ->
            {process_instance, state} = start_or_continue_process_manager(process_uuid, state)

            delegate_event(process_instance, event, state)
          end)

        {:continue!, process_uuid} ->
          Logger.debug(fn -> describe(state) <> " is interested in event " <> describe(event) end)

          {state, process_instances} =
            process_uuid
            |> List.wrap()
            |> Enum.reduce({state, []}, fn process_uuid, {state, process_instances} ->
              {process_instance, state} = start_or_continue_process_manager(process_uuid, state)

              if ProcessManagerInstance.new?(process_instance) do
                throw(
                  handle_routing_error(
                    {:error, {:continue!, :process_not_started}},
                    event,
                    state
                  )
                )
              else
                {state, [process_instance | process_instances]}
              end
            end)

          process_instances
          |> Enum.reverse()
          |> Enum.reduce(state, &delegate_event(&1, event, &2))

        {:stop, process_uuid} ->
          Logger.debug(fn ->
            describe(state) <> " has been stopped by event " <> describe(event)
          end)

          state =
            process_uuid
            |> List.wrap()
            |> Enum.reduce(state, &stop_process_manager/2)

          ack_and_continue(event, state)

        false ->
          Logger.debug(fn ->
            describe(state) <> " is not interested in event " <> describe(event)
          end)

          ack_and_continue(event, state)
      end
    rescue
      e -> handle_routing_error({:error, e}, event, state)
    catch
      reply -> reply
    end
  end

  defp handle_routing_error(error, %RecordedEvent{} = failed_event, %State{} = state) do
    %RecordedEvent{data: data} = failed_event
    %State{process_manager_module: process_manager_module} = state

    failure_context = %FailureContext{last_event: failed_event}

    case process_manager_module.error(error, data, failure_context) do
      :skip ->
        # Skip the problematic event by confirming receipt
        Logger.info(fn -> describe(state) <> " is skipping event" end)

        ack_and_continue(failed_event, state)

      {:stop, reason} ->
        Logger.warn(fn -> describe(state) <> " has requested to stop: #{inspect(error)}" end)

        {:stop, reason, state}

      invalid ->
        Logger.warn(fn ->
          describe(state) <> " returned an invalid error response: #{inspect(invalid)}"
        end)

        {:stop, error, state}
    end
  end

  # Continue processing any pending events and confirm receipt of the given event id
  defp ack_and_continue(%RecordedEvent{} = event, %State{} = state) do
    GenServer.cast(self(), :process_pending_events)

    confirm_receipt(event, state)
  end

  # Confirm receipt of given event
  defp confirm_receipt(%RecordedEvent{event_number: event_number} = event, %State{} = state) do
    Logger.debug(fn ->
      describe(state) <> " confirming receipt of event: #{inspect(event_number)}"
    end)

    do_ack_event(event, state)

    %State{state | last_seen_event: event_number}
  end

  defp start_or_continue_process_manager(process_uuid, %State{} = state) do
    %State{process_managers: process_managers} = state

    case Map.get(process_managers, process_uuid) do
      process_manager when is_pid(process_manager) ->
        {process_manager, state}

      nil ->
        start_process_manager(process_uuid, state)
    end
  end

  defp start_process_manager(process_uuid, %State{} = state) do
    %State{
      command_dispatcher: command_dispatcher,
      idle_timeout: idle_timeout,
      process_managers: process_managers,
      process_manager_name: process_manager_name,
      process_manager_module: process_manager_module,
      supervisor: supervisor
    } = state

    opts = [
      command_dispatcher: command_dispatcher,
      idle_timeout: idle_timeout,
      process_manager_name: process_manager_name,
      process_manager_module: process_manager_module,
      process_router: self(),
      process_uuid: process_uuid
    ]

    {:ok, process_manager} = Supervisor.start_process_manager(supervisor, opts)

    Process.monitor(process_manager)

    state = %State{
      state
      | process_managers: Map.put(process_managers, process_uuid, process_manager)
    }

    {process_manager, state}
  end

  defp stop_process_manager(process_uuid, %State{} = state) do
    %State{process_managers: process_managers} = state

    case Map.get(process_managers, process_uuid) do
      nil ->
        state

      process_manager ->
        :ok = ProcessManagerInstance.stop(process_manager)

        %State{state | process_managers: Map.delete(process_managers, process_uuid)}
    end
  end

  defp remove_process_manager(process_managers, pid) do
    Enum.reduce(process_managers, process_managers, fn
      {process_uuid, process_manager_pid}, acc when process_manager_pid == pid ->
        Map.delete(acc, process_uuid)

      _, acc ->
        acc
    end)
  end

  defp do_ack_event(event, %State{} = state) do
    %State{consistency: consistency, process_manager_name: name, subscription: subscription} =
      state

    :ok = EventStore.ack_event(subscription, event)
    :ok = Subscriptions.ack_event(name, consistency, event)
  end

  # Delegate event to process instance who will ack event processing on success
  defp delegate_event(process_instance, %RecordedEvent{} = event, %State{} = state) do
    %State{pending_acks: pending_acks} = state
    %RecordedEvent{event_number: event_number} = event

    :ok = ProcessManagerInstance.process_event(process_instance, event)

    pending_acks =
      Map.update(pending_acks, event_number, [process_instance], fn
        pending -> [process_instance | pending]
      end)

    state = %State{state | pending_acks: pending_acks}

    start_event_timer(event_number, state)
  end

  # Event timeout not configured
  defp start_event_timer(_event_number, %State{event_timeout: nil} = state), do: state

  defp start_event_timer(event_number, %State{process_event_timer: process_event_timer} = state)
       when is_reference(process_event_timer) do
    Process.cancel_timer(process_event_timer)

    state = %State{state | process_event_timer: nil}

    start_event_timer(event_number, state)
  end

  defp start_event_timer(event_number, %State{event_timeout: event_timeout} = state)
       when is_integer(event_timeout) do
    %State{event_timeout: event_timeout} = state

    process_event_timer =
      Process.send_after(self(), {:event_timeout, event_number}, event_timeout)

    %State{state | process_event_timer: process_event_timer}
  end

  defp describe(%State{process_manager_module: process_manager_module}),
    do: inspect(process_manager_module)

  defp describe(%RecordedEvent{} = event) do
    %RecordedEvent{
      event_number: event_number,
      stream_id: stream_id,
      stream_version: stream_version
    } = event

    "#{inspect(event_number)} (#{inspect(stream_id)}@#{inspect(stream_version)})"
  end
end<|MERGE_RESOLUTION|>--- conflicted
+++ resolved
@@ -158,13 +158,7 @@
   def handle_info({:subscribed, subscription}, %State{subscription: subscription} = state) do
     Logger.debug(fn -> describe(state) <> " has successfully subscribed to event store" end)
 
-<<<<<<< HEAD
-    %State{command_dispatcher: command_dispatcher} = state
-
-    {:ok, supervisor} = Supervisor.start_link(command_dispatcher, self())
-=======
     {:ok, supervisor} = Supervisor.start_link()
->>>>>>> f641e06f
 
     {:noreply, %State{state | supervisor: supervisor}}
   end
