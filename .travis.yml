language: elixir

elixir:
<<<<<<< HEAD
  - 1.8.1
=======
  - 1.8.2
>>>>>>> f641e06f

otp_release:
  - 21.3<|MERGE_RESOLUTION|>--- conflicted
+++ resolved
@@ -1,11 +1,7 @@
 language: elixir
 
 elixir:
-<<<<<<< HEAD
-  - 1.8.1
-=======
   - 1.8.2
->>>>>>> f641e06f
 
 otp_release:
   - 21.3